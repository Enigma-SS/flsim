--- conflicted
+++ resolved
@@ -278,11 +278,7 @@
         # Recieve reports from sample clients
         reports = [client.get_report() for client in sample_clients]
 
-<<<<<<< HEAD
-        # logging.info('Reports recieved: {}'.format(len(reports)))
-=======
         logging.info('Reports received: {}'.format(len(reports)))
->>>>>>> f126a329
         assert len(reports) == len(sample_clients)
 
         return reports
